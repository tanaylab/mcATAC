% Generated by roxygen2: do not edit by hand
% Please edit documentation in R/annotate.R
\name{annotate_intervals}
\alias{annotate_intervals}
\title{Annotate an intervals set}
\usage{
annotate_intervals(
  intervals,
  genome,
  min_proximal = 1000,
  max_proximal = 20000,
<<<<<<< HEAD
  min_distal = 20000,
  max_distal = 1e+06,
=======
  min_distal = max_proximal,
  max_distal = 1000000,
>>>>>>> 8fe71cfb
  exonic_peak_dist = 0,
  tss = "intervs.global.tss",
  exons = "intervs.global.exon"
)
}
\arguments{
\item{intervals}{the intervals set to annotate}

\item{genome}{which genome/genomic database to use (e.g. 'mm10', 'hg19')}

\item{min_proximal}{the minimum distance from a TSS, under which a peak is considered to be a promoter peak, and beyond (or at) which it is a proximal enhancer.}

\item{max_proximal}{the minimum distance from a TSS, under which a peak is considered to be a proximal enhancer peak, and beyond (or at) which it is not.}

\item{min_distal}{the minimum distance from some TSS, only above which a peak is considered to be of a distal enhancer. Usually equal to \code{max_proximal}, unless there is good reason}

\item{max_distal}{the maximum distance from any TSS, under which a peak is considered to be of a distal enhancer, and above which it is a 'desert' peak.}

\item{exonic_peak_dist}{a parameter that allows proximity (without overlap) of peaks to exons that still classifies them as exonic peaks, as active transcription usually confers accessibility in the vicinity of exons, and this might confound a possible assignment of regulatory activity to an exon.}

\item{tss}{the TSS interval set or the name of the TSS interval set to use.}

\item{exons}{the exons interval set or the name of the exons interval set to use.}
}
\value{
intervals - the input intervals set with added fields {.code peak_type}, {.code closest_tss}, {.code closest_exon_gene} and {.code gene_body_gene}.
}
\description{
ATAC peaks are classified into either 'promoter', 'intronic', 'exonic', 'ig_proximal' (intergenic-proximal), 'ig_distal' (intergenic-distal) or 'desert'. \cr
Promoter peaks are those less than \code{min_proximal} away from a TSS. \cr
Intronic peaks are within gene bodies, but not in an exon. \cr
Exonic peaks overlap exons. \cr
Intergenic-proximal peaks are less than \code{max_proximal} away from a TSS, but not within a gene body. \cr
Intergenic-distal peaks are more than \code{min_distal} away from some TSS, and less than \code{max-distal} from any TSS, and not within a gene body. \cr
Desert peaks are at least \code{max_distal} from any known TSS (as defined by the \code{tss} interval set).
}
\examples{
\dontrun{
my_intervals <- annotate_intervals(my_intervals, "mm10", min_proximal = 1e+03, max_proximal = 2e+04, max_distal = 1e+06, exonic_peak_dist = 5e+2)
table(my_intervals$peak_type)
my_intervals[which(toupper(my_intervals$closest_tss) == "PCNA"), ]
}
}<|MERGE_RESOLUTION|>--- conflicted
+++ resolved
@@ -9,13 +9,8 @@
   genome,
   min_proximal = 1000,
   max_proximal = 20000,
-<<<<<<< HEAD
   min_distal = 20000,
   max_distal = 1e+06,
-=======
-  min_distal = max_proximal,
-  max_distal = 1000000,
->>>>>>> 8fe71cfb
   exonic_peak_dist = 0,
   tss = "intervs.global.tss",
   exons = "intervs.global.exon"
