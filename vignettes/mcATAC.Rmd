--- conflicted
+++ resolved
@@ -174,7 +174,7 @@
 # Load using: atac_mc <- import_from_h5ad("pbmc_data/atac_mc.h5ad")
 ```
 
-<<<<<<< HEAD
+
 ## Plot per-metacell tracks around some gene/interval
 ```{r plot_tracks_at_locus}
 library(metacell)
@@ -193,7 +193,8 @@
                 order_rows = T,
                 annotation_row = col_annot, 
                 annotation_colors = ann_colors)
-=======
+
+
 ## Make per-metacell BAMs, WIGs and tracks
 
 ```{r bams-wigs-tracks, eval = FALSE}
@@ -254,5 +255,4 @@
 sample_peak_clustering <- gen_atac_peak_clust(atac_mc = sample_mc, k = 10)  
 ks_mat <- calculate_d_stats(motif_mat, rg, parallel = TRUE, fg_clustering = sample_peak_clustering, alternative = "less", nc = parallel::detectCores())  
 head(ks_mat)  
->>>>>>> 71d4f385
 ```