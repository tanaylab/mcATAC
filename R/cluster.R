
#' Cluster atac peaks based on atac distributions
#'
#' @param atac_mc a McATAC object
<<<<<<< HEAD
#' @param k number of clusters; must be specified if \code{clustering_algoritm == 'kmeans'}
=======
#' @param k number of clusters; must be specified if \code{clustering_algoritm = 'kmeans'}
>>>>>>> bb1909aa
#' @param clustering_algoritm (optional) either "kmeans" or "louvain"
#' @param cluster_on (optional; default - fp) which matrix (\code{mat}/\code{fp}/\code{egc})to cluster on
#'
#' @inheritDotParams tglkmeans::TGL_kmeans
#' @return a named numeric vector specifying the cluster for each peak

#' @examples
#' \dontrun{
#' my_atac_mc <- gen_atac_peak_clust(my_atac_mc, k = 16, cluster_on = "mat")
#'
#' dyn_p <- identify_dynamic_peaks(my_atac_mc)
#' my_atac_mc <- gen_atac_peak_clust(my_atac_mc, k = 16, cluster_on = "fp", peak_set = dyn_p)
#' }
#'
#' @export
<<<<<<< HEAD
gen_atac_peak_clust <- function(atac_mc, k = NULL, clustering_algoritm = "kmeans", cluster_on = "fp", peak_set = NULL, ...) {
=======
gen_atac_peak_clust <- function(atac_mc, k = NULL, clustering_algoritm = "kmeans", cluster_on = "fp", ...) {
>>>>>>> bb1909aa
    louvain_k <- 5
    if (cluster_on %!in% c("fp", "mat", "egc")) {
        cli_abort("{.var cluster_on} must be either 'fp', 'mat' or 'egc'")
    }
    assert_atac_object(atac_mc)
    if (clustering_algoritm == "kmeans" && is.null(k)) {
        cli_abort("Specify {.var k} when clustering with kmeans")
    }
<<<<<<< HEAD
    if (clustering_algoritm == "kmeans" && is.null(k)) {
        cli_abort("Specify {.var k} when clustering with kmeans")
    }
    if (clustering_algoritm == "louvain") {
        if (is.null(k)) {k <- louvain_k}
        mca_knn = tgs_cor_knn(x = t(atac_mc@fp), y = t(atac_mc@fp), knn = k, spearman = T)
        gknn <- igraph::graph_from_data_frame(mca_knn[,c('col1', 'col2')], directed = F)
        louv_cl <- igraph::cluster_louvain(graph = gknn)
        atac_peak_cl <- setNames(louv_cl$membership, rownames(atac_mc@mat))
    }
    else {
=======
    if (clustering_algoritm == "louvain") {
        cli_li("Clustering using {.val louvain}")
        if (is.null(k)) {
            k <- louvain_k
        }
        mca_knn <- tgs_cor_knn(x = t(atac_mc@fp), y = t(atac_mc@fp), knn = k, spearman = T)
        gknn <- igraph::graph_from_data_frame(mca_knn[, c("col1", "col2")], directed = F)
        louv_cl <- igraph::cluster_louvain(graph = gknn)
        atac_peak_cl <- setNames(louv_cl$membership, rownames(atac_mc@mat))
    } else {
        cli_li("Clustering using {.val kmeans++}. k = {.val {k}}")
>>>>>>> bb1909aa
        atac_peak_km <- tglkmeans::TGL_kmeans(as.matrix(slot(atac_mc, cluster_on)), k, id_column = FALSE, ...)
        atac_peak_cl <- setNames(atac_peak_km$cluster, rownames(atac_mc@mat))
    }
    return(atac_peak_cl)
}

#' Cluster metacells based on atac profiles using the k-means algorithm
#'
#' @param atac_mc - an McATAC object
#' @param use_prior_annot (optional) when TRUE - use the metacell annotation to generate metacell clusters. Clusters would be generated based on a categorical field \code{annot} from the \code{metadata} slot in the McATAC object.
#' @param k - (optional, when \code{use_prior_annot == F}) number of clusters to generate
#' @param annot - name of the field to use when \code{use_prior_annot == T}.
#'
#' @inheritParams gen_atac_peak_clust
#' @inheritDotParams tglkmeans::TGL_kmeans
#' @return a named numeric vector specifying the cluster for each metacell
#' @examples
#' \dontrun{
#' ## Use "default clustering" - the existing annotations
#' mc_clusters <- gen_atac_mc_clust(my_atac_mc, use_prior_annot = T)
#'
#' ## Identify peaks of interest, namely peaks neighboring a set of feature genes, and use only them for clustering
#' nei_peaks_feat_genes <- gintervals.neighbors(my_atac_mc@peaks, tss[tss$name %in% feature_genes, ], maxdist = 5e+5)
#' peaks_of_interest <- nei_peaks_feat_genes[, c("chrom", "start", "end")]
#' mc_clusters <- gen_atac_mc_clust(my_atac_mc, k = 16, peak_set = peaks_of_interest, use_prior_annot = F)
#' }
#' @export
gen_atac_mc_clust <- function(atac_mc, use_prior_annot = TRUE, k = NULL, annot = "cell_type", ...) {
    assert_atac_object(atac_mc)

    if (!use_prior_annot) {
        if (!is.null(k)) {
            atac_mc_km <- tglkmeans::TGL_kmeans(t(as.matrix(atac_mc@mat)), k, ...)
            return(setNames(atac_mc_km$cluster, 1:length(atac_mc_km$cluster)))
        } else {
            cli_abort("Must choose k if clustering with use_prior_annot == FALSE")
        }
    } else {
        assert_that(!is.null(atac_mc@metadata), any(grepl(colnames(atac_mc@metadata) == annot)),
            msg = 'There is no metadata or the field "{annot}" does not exist in it.'
        )
        return(deframe(atac_mc@metadata %>% select(metacell, !!annot)))
    }
}

#' Subset peaks of an McATAC object
#'
#' @param atac_mc - an McATAC object
#' @param peak_set - a subset of peaks of \code{atac_mc@peaks} to keep
#' @return the atac_mc object only with the peaks of interest (not saved in the "ignore_..." slots)
#' @examples
#' \dontrun{
#' ## Use "default clustering" - the existing annotations
#' mc_clusters <- gen_atac_mc_clust(my_atac_mc, use_prior_annot = T)
#'
#' ## Identify peaks of interest, namely peaks neighboring a set of feature genes, and subset by them
#' nei_peaks_feat_genes <- gintervals.neighbors(my_atac_mc@peaks, tss[tss$name %in% feature_genes, ], maxdist = 5e+5)
#' peaks_of_interest <- nei_peaks_feat_genes[, c("chrom", "start", "end")]
#' mc_clusters <- subset_peaks(my_atac_mc, peaks_of_interest)
#' }
#' @export
subset_peaks <- function(atac_mc, peak_set) {
    assert_atac_object(atac_mc)
    pks_filt <- semi_join(atac_mc@peaks, peak_set, by = c("chrom", "start", "end", "peak_name"))
    cli_alert_info("Subsetting {.var atac_mc} from {.val {nrow(atac_mc@peaks)}} peaks to {.val {nrow(pks_filt)}} peaks. Note: this does modify @ignore_pmat and @ignore_peaks.")
    atac_mc@peaks <- atac_mc@peaks[atac_mc@peaks$peak_name %in% pks_filt$peak_name, ]
    atac_mc@mat <- atac_mc@mat[rownames(atac_mc@mat) %in% pks_filt$peak_name, ]
    atac_mc@fp <- atac_mc@fp[rownames(atac_mc@fp) %in% pks_filt$peak_name, ]
    atac_mc@egc <- atac_mc@egc[rownames(atac_mc@egc) %in% pks_filt$peak_name, ]
    return(atac_mc)
}

#' Subset McATAC by certain clusters
#'
#' @param atac_mc - an McATAC object
#' @param cluster_membership - which cluster each peak is a member of
#' @param clusters_to_keep - a vector of clusters to keep (or exclude, if \code{reverse == TRUE})
#' @param reverse (optional) - a logical/flag whether to keep (default - TRUE) or remove the clusters in \code{clusters_to_keep}
#' @return the atac_mc object only with the clusters (peaks) of interest (not saved in the "ignore_..." slots)
#' @examples
#' \dontrun{
#'    peak_cl_km <- gen_atac_peak_clust(atac_mc, k = 15)
#'    atac_mc_subset <- subset_peak_clusters(atac_mc, cluster_membership = peak_cl_km, clusters_to_keep = c(4,5,8))
#' }
#' @export
subset_peak_clusters <- function(atac_mc, cluster_membership, clusters_to_keep, reverse = TRUE) {
    assert_that(any(clusters_to_keep %in% cluster_membership), msg = "None of {.var clusters_to_keep} are in {.var cluster_membership}")
    if (!all(clusters_to_keep %in% cluster_membership)) {
        cli_alert_warning('Not all peak clusters in {.var clusters_to_keep} are in {.var cluster_membership}')
    }
    if (!reverse) {
        pks_filt <- atac_mc@peaks[cluster_membership %!in% clusters_to_keep,]
    }
    else {
        pks_filt <- atac_mc@peaks[cluster_membership %in% clusters_to_keep,]
    }
    return(subset_peaks(atac_mc, pks_filt))
}<|MERGE_RESOLUTION|>--- conflicted
+++ resolved
@@ -2,11 +2,7 @@
 #' Cluster atac peaks based on atac distributions
 #'
 #' @param atac_mc a McATAC object
-<<<<<<< HEAD
-#' @param k number of clusters; must be specified if \code{clustering_algoritm == 'kmeans'}
-=======
 #' @param k number of clusters; must be specified if \code{clustering_algoritm = 'kmeans'}
->>>>>>> bb1909aa
 #' @param clustering_algoritm (optional) either "kmeans" or "louvain"
 #' @param cluster_on (optional; default - fp) which matrix (\code{mat}/\code{fp}/\code{egc})to cluster on
 #'
@@ -22,11 +18,9 @@
 #' }
 #'
 #' @export
-<<<<<<< HEAD
+
 gen_atac_peak_clust <- function(atac_mc, k = NULL, clustering_algoritm = "kmeans", cluster_on = "fp", peak_set = NULL, ...) {
-=======
-gen_atac_peak_clust <- function(atac_mc, k = NULL, clustering_algoritm = "kmeans", cluster_on = "fp", ...) {
->>>>>>> bb1909aa
+
     louvain_k <- 5
     if (cluster_on %!in% c("fp", "mat", "egc")) {
         cli_abort("{.var cluster_on} must be either 'fp', 'mat' or 'egc'")
@@ -35,19 +29,6 @@
     if (clustering_algoritm == "kmeans" && is.null(k)) {
         cli_abort("Specify {.var k} when clustering with kmeans")
     }
-<<<<<<< HEAD
-    if (clustering_algoritm == "kmeans" && is.null(k)) {
-        cli_abort("Specify {.var k} when clustering with kmeans")
-    }
-    if (clustering_algoritm == "louvain") {
-        if (is.null(k)) {k <- louvain_k}
-        mca_knn = tgs_cor_knn(x = t(atac_mc@fp), y = t(atac_mc@fp), knn = k, spearman = T)
-        gknn <- igraph::graph_from_data_frame(mca_knn[,c('col1', 'col2')], directed = F)
-        louv_cl <- igraph::cluster_louvain(graph = gknn)
-        atac_peak_cl <- setNames(louv_cl$membership, rownames(atac_mc@mat))
-    }
-    else {
-=======
     if (clustering_algoritm == "louvain") {
         cli_li("Clustering using {.val louvain}")
         if (is.null(k)) {
@@ -59,7 +40,6 @@
         atac_peak_cl <- setNames(louv_cl$membership, rownames(atac_mc@mat))
     } else {
         cli_li("Clustering using {.val kmeans++}. k = {.val {k}}")
->>>>>>> bb1909aa
         atac_peak_km <- tglkmeans::TGL_kmeans(as.matrix(slot(atac_mc, cluster_on)), k, id_column = FALSE, ...)
         atac_peak_cl <- setNames(atac_peak_km$cluster, rownames(atac_mc@mat))
     }
