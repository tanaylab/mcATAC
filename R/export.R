#' Write a McATAC or ScATAC object to an h5ad file
#'
#'
#' @param object McATAC or ScATAC object
#' @param out_file name of the output file
#'
#' @return None.
#'
#' @examples
#' \dontrun{
#' atac_sc <- import_from_10x("pbmc_data")
#' export_to_h5ad(atac_sc, "pbmc_data/atac_sc.h5ad")
#' }
#'
#' @inheritDotParams anndata::write_h5ad
#' @export
export_to_h5ad <- function(object, out_file, ...) {
    validate_atac_object(object)

    mat <- object$mat
    mat <- t(mat)

    peaks <- as.data.frame(object$peaks)
    rownames(peaks) <- peak_names(peaks)

    if (!is.null(object$metadata)) {
        metadata <- data.frame(rowname = colnames(object$mat)) %>%
            left_join(metadata) %>%
            column_to_rownames("rowname")
    } else {
        metadata <- NULL
    }

    cli_ul("Creating an AnnData object")
    adata <- anndata::AnnData(
        X = mat,
        var = peaks,
        obs = metadata,
        uns = list(class = class(object)[1])
    )
<<<<<<< HEAD

    cli_ul("Writing to file")
    anndata::write_h5ad(
        adata,
        out_file,
        ...
    )

=======

    cli_ul("Writing to file")
    anndata::write_h5ad(
        adata,
        out_file,
        ...
    )

>>>>>>> 8476c423
    cli_alert_success("Successfully exported to {.file {out_file}}")
}

#' Generate a ucsc genome browser file for each metacell cluster
#'
#' @param mc_atac McATAC object
#' @param track_prefix prefix for generated misha tracks.
#' @param output_dir (optional) name of the directory to write files to
<<<<<<< HEAD
#' @param clust_vec (optional) a vector of length #metacells representing an annotation/clustering (can be output of \code{gen_atac_mc_clust})
=======
#' @param clust_vec (optional) a vector of length #metacells representing an annotation/clustering
#'   (can be output of \code{gen_atac_mc_clust})
# @param clust_names (optional) a vector of length(unique(clust_vec)) with names for each metacell cluster
>>>>>>> 8476c423
#' @param normalization (optional) normalization method, either 'none', 'lfcom' (log2 fold-change over median), 'zs' (Z-scores)

#'
#' @export

<<<<<<< HEAD
export_atac_clust_ucsc <- function(mc_atac, track_prefix, output_dir = getwd(), clust_vec = NULL, normalization = 'none') {
    res_lst = prepare_clusters(mc_atac, clust_vec, normalization)
    purrr::walk(res_lst$clusts, function(cl) {
        atac_vec = res_lst$atac_mc_mat_clust[,cl]
        misha.ext::fwrite_ucsc(intervals = dplyr::mutate(mc_atac$peaks, 'score' = atac_vec), 
                            file = paste0(output_dir, '/', track_prefix, '_', gsub('\\/', '_', cl), '.ucsc'),
                            name = paste0(track_prefix, '_', cl),
                            color = res_lst$col_key[[as.character(cl)]],
                            type = 'bedGraph',
                            description = glue::glue('UCSC track for cluster {cl} of dataset {track_prefix}')
        )
    })
=======
export_atac_clust_ucsc <- function(mc_atac, track_prefix, output_dir = ".", clust_vec = NULL, normalization = "none") {
    res_lst <- prepare_clusters(mc_atac, clust_vec, normalization)
    blabla <- parallel::mclapply(res_lst$clusts, function(cl) {
        # blabla = purrr::walk(res_lst$clusts, function(cl) {
        atac_vec <- res_lst$atac_mc_mat_clust[, cl]
        misha.ext::fwrite_ucsc(
            intervals = dplyr::mutate(mc_atac$peaks, "score" = atac_vec),
            file = paste0(output_dir, "/", track_prefix, "_", gsub("\\/", "_", cl), ".ucsc"),
            name = paste0(track_prefix, "_", cl),
            color = res_lst$col_key[[as.character(cl)]],
            type = "bedGraph",
            description = glue::glue("UCSC track for cluster {cl} of dataset {track_prefix}")
        )
        # })
    }, mc.cores = 20)
>>>>>>> 8476c423
}



#' Generate a misha track for each atac metacell cluster
#'
#' @description generate a track for each metacell cluster, of the form \code{track_prefix.name}, where names
#' are given at \code{clust_names}
#'
#' @param mc_atac_mat metacell ATAC matrix (like mc_atac$mat)
<<<<<<< HEAD
#' @param clust_vec (optional) a vector of length #metacells representing an annotation/clustering (can be output of \code{gen_atac_mc_clust})
=======
#' @param clust_vec (optional) a vector of length #metacells representing an annotation/clustering
#'   (can be output of \code{gen_atac_mc_clust})
# @param clust_names (optional) a vector of length(unique(clust_vec)) with names for each metacell cluster
>>>>>>> 8476c423
#' @param track_prefix prefix for generated misha tracks.
#' @param parallel (optional) run function with parallel processing
#' @param num_cores (required if parallel == TRUE) number of cores to use for parallel processing

#' @return track_names names of generated misha tracks
#' @export
<<<<<<< HEAD
export_atac_clust_misha <- function(mc_atac, track_prefix, clust_vec = NULL, normalization = 'none', parallel = FALSE, num_cores = NULL) {
    res_lst = prepare_clusters(mc_atac, clust_vec, normalization)
    if (parallel) {
        new_tracks = parallel::mclapply(res_lst$clusts, function(cl) write_cluster_misha_track(cl, res_lst$atac_mc_mat_clust, track_prefix), mc.cores = num_cores)
    }
    else  {
        new_tracks = sapply(res_lst$clusts, function(cl) write_cluster_misha_track(cl, res_lst$atac_mc_mat_clust, track_prefix))
    }
    gdb.reload()
=======
export_atac_clust_misha <- function(mc_atac, track_prefix, clust_vec = NULL, normalization = "none") {
    gdb.reload()
    res_lst <- prepare_clusters(mc_atac, clust_vec, normalization)
    # blabla = parallel::mclapply(res_lst$clusts, function(cl) {
    blabla <- purrr::walk(res_lst$clusts, function(cl) {
        atac_vec <- res_lst$atac_mc_mat_clust[, cl]
        cl <- gsub("[\\/\\.-]", "_", cl)
        if (!is.null(track_prefix)) {
            trknm <- paste0(track_prefix, "_", cl)
        } else {
            trknm <- cl
        }
        if (!gtrack.exists(trknm)) {
            gtrack.create_sparse(trknm, "ATAC signal", intervals = mc_atac$peaks, values = atac_vec)
        }
        return(trknm)
        # }, mc.cores = 20)
    })
>>>>>>> 8476c423
}

#' Generate a misha track for a metacell cluster (backend function)
#'
#' @description generates a track for a metacell cluster
#'
#' @param cl ATAC metacell cluster
#' @param atac_mc_mat_clust a matrix with ATAC signal averaged across metacells in each cluster
#' @param track_prefix prefix for track name

#' @return trknm - the name of the generated track in the misha database
write_cluster_misha_track <- function(cl, atac_mc_mat_clust, track_prefix) {
    atac_vec = atac_mc_mat_clust[,cl]
    cl = gsub('[\\/\\.-]', '_', cl)
    if (!is.null(track_prefix)) {trknm = paste0(track_prefix, '_', cl)}
    else {trknm = cl}
    if (!gtrack.exists(trknm)) {
        gtrack.create_sparse(trknm, 'ATAC signal',intervals = mc_atac$peaks, values = atac_vec)
    }
    return(trknm)
}

#' Prepare peak clusters for export (backend function)
#'
#' @param mc_atac McATAC object
<<<<<<< HEAD
#' @param clust_vec (optional) a vector of length #metacells representing an annotation/clustering (can be output of \code{gen_atac_mc_clust})
=======
#' @param track_prefix prefix for generated misha tracks.
#' @param output_dir (optional) name of the directory to write files to
#' @param clust_vec (optional) a vector of length #metacells representing an annotation/clustering
#'   (can be output of \code{gen_atac_mc_clust})
# @param clust_names (optional) a vector of length(unique(clust_vec)) with names for each metacell cluster
>>>>>>> 8476c423
#' @param normalization (optional) normalization method, either 'none', 'lfcom' (log2 fold-change over median), 'zs' (Z-scores)

#' @return a list of:
#' @return atac_mc_mat_clust - ATAC signal per peak averaged over clusters
#' @return clusts - names of clusters
#' @return col_key - mapping of cluster names to colors
#'
<<<<<<< HEAD

prepare_clusters <- function(mc_atac, clust_vec = NULL, normalization = 'none') {
    print(normalization)
    if (is.null(clust_vec)) {
        if (all(!grepl('cell_type', colnames(mc_atac$metadata))) && all(!grepl('cluster_k_', colnames(mc_atac$peaks)))) {
            cli_abort('There is no "cell_type" or "cluster" field in metadata and no clustering vector was supplied')
        }
        else if (any(grep('^cell_type$', colnames(mc_atac$metadata)))) {
            clust_vec = unlist(mc_atac$metadata$cell_type)
        }
        else if (any(grep('^cluster_k_', colnames(mc_atac$metadata)))) {
            clust_vec = unlist(mc_atac$metadata[,grep('^cluster_k_', colnames(mc_atac$metadata))[[1]]])
        }
        else {
            warning(glue::glue('No clustering vector identified. Clustering with k == {round(ncol(atac_mc)/10)'))
            clust_vec = gen_atac_mc_clust(atac_mc, k = round(ncol(atac_mc)/10))
        }
    }
    if (all(!grepl('color', colnames(mc_atac$metadata)))) {
        num_clrs = length(unique(clust_vec))
        col_key = setNames(sample(grep('gray|white|grey', colors(), v=T), num_clrs), sort(unique(clust_vec)))
=======
#' @export
prepare_clusters <- function(mc_atac, clust_vec = NULL, normalization = "none") {
    print(normalization)
    if (is.null(clust_vec)) {
        if (all(!grepl("cell_type", colnames(mc_atac$metadata))) && all(!grepl("cluster_", colnames(mc_atac$peaks)))) {
            stop('There is no "cell_type" or "cluster" field in metadata and no clustering vector was supplied')
        } else if (any(grep("^cell_type$", colnames(mc_atac$metadata)))) {
            clust_vec <- unlist(mc_atac$metadata$cell_type)
        } else if (any(grep("^cluster_", colnames(mc_atac$metadata)))) {
            clust_vec <- unlist(mc_atac$metadata[, grep("^cluster_", colnames(mc_atac$metadata))[[1]]])
        } else {
            warning(glue::glue("No clustering vector identified. Clustering with k == {round(ncol(atac_mc)/10)"))
            clust_vec <- gen_atac_mc_clust(atac_mc, k = round(ncol(atac_mc) / 10))
        }
>>>>>>> 8476c423
    }
    if (all(!grepl("color", colnames(mc_atac$metadata)))) {
        num_clrs <- length(unique(clust_vec))
        col_key <- setNames(sample(grep("gray|white|grey", colors(), v = T), num_clrs), sort(unique(clust_vec)))
    } else {
        col_key <- unique(mc_atac$metadata[, c("cell_type", "color")])
        col_key <- setNames(col_key$color, col_key$cell_type)
    }
    # if (!is.null(clust_names)) {names(clusts) = clust_names}
    eps <- quantile(apply(mc_atac$mat, 1, mean), 0.05)
    if (normalization == "lfcom") {
        atac_mc_mat <- t(apply(mc_atac$mat, 1, function(x) log2((x + eps) / median(x + eps))))
    } else if (normalization == "zs") {
        atac_mc_mat <- t(apply(mc_atac$mat, 1, function(x) (x - mean(x)) / sd(x)))
    } else {
        atac_mc_mat <- mc_atac$mat
    }
    atac_mc_mat_clust <- t(tgs_matrix_tapply(atac_mc_mat, clust_vec, mean))
    # clusts = gsub('\\/', '_', sort(unique(clust_vec)))
    clusts <- sort(unique(clust_vec))
    return(list("atac_mc_mat_clust" = atac_mc_mat_clust, "clusts" = clusts, "col_key" = col_key))
}<|MERGE_RESOLUTION|>--- conflicted
+++ resolved
@@ -38,7 +38,6 @@
         obs = metadata,
         uns = list(class = class(object)[1])
     )
-<<<<<<< HEAD
 
     cli_ul("Writing to file")
     anndata::write_h5ad(
@@ -47,16 +46,6 @@
         ...
     )
 
-=======
-
-    cli_ul("Writing to file")
-    anndata::write_h5ad(
-        adata,
-        out_file,
-        ...
-    )
-
->>>>>>> 8476c423
     cli_alert_success("Successfully exported to {.file {out_file}}")
 }
 
@@ -65,19 +54,12 @@
 #' @param mc_atac McATAC object
 #' @param track_prefix prefix for generated misha tracks.
 #' @param output_dir (optional) name of the directory to write files to
-<<<<<<< HEAD
 #' @param clust_vec (optional) a vector of length #metacells representing an annotation/clustering (can be output of \code{gen_atac_mc_clust})
-=======
-#' @param clust_vec (optional) a vector of length #metacells representing an annotation/clustering
-#'   (can be output of \code{gen_atac_mc_clust})
-# @param clust_names (optional) a vector of length(unique(clust_vec)) with names for each metacell cluster
->>>>>>> 8476c423
 #' @param normalization (optional) normalization method, either 'none', 'lfcom' (log2 fold-change over median), 'zs' (Z-scores)
 
 #'
 #' @export
 
-<<<<<<< HEAD
 export_atac_clust_ucsc <- function(mc_atac, track_prefix, output_dir = getwd(), clust_vec = NULL, normalization = 'none') {
     res_lst = prepare_clusters(mc_atac, clust_vec, normalization)
     purrr::walk(res_lst$clusts, function(cl) {
@@ -90,23 +72,6 @@
                             description = glue::glue('UCSC track for cluster {cl} of dataset {track_prefix}')
         )
     })
-=======
-export_atac_clust_ucsc <- function(mc_atac, track_prefix, output_dir = ".", clust_vec = NULL, normalization = "none") {
-    res_lst <- prepare_clusters(mc_atac, clust_vec, normalization)
-    blabla <- parallel::mclapply(res_lst$clusts, function(cl) {
-        # blabla = purrr::walk(res_lst$clusts, function(cl) {
-        atac_vec <- res_lst$atac_mc_mat_clust[, cl]
-        misha.ext::fwrite_ucsc(
-            intervals = dplyr::mutate(mc_atac$peaks, "score" = atac_vec),
-            file = paste0(output_dir, "/", track_prefix, "_", gsub("\\/", "_", cl), ".ucsc"),
-            name = paste0(track_prefix, "_", cl),
-            color = res_lst$col_key[[as.character(cl)]],
-            type = "bedGraph",
-            description = glue::glue("UCSC track for cluster {cl} of dataset {track_prefix}")
-        )
-        # })
-    }, mc.cores = 20)
->>>>>>> 8476c423
 }
 
 
@@ -117,20 +82,13 @@
 #' are given at \code{clust_names}
 #'
 #' @param mc_atac_mat metacell ATAC matrix (like mc_atac$mat)
-<<<<<<< HEAD
 #' @param clust_vec (optional) a vector of length #metacells representing an annotation/clustering (can be output of \code{gen_atac_mc_clust})
-=======
-#' @param clust_vec (optional) a vector of length #metacells representing an annotation/clustering
-#'   (can be output of \code{gen_atac_mc_clust})
-# @param clust_names (optional) a vector of length(unique(clust_vec)) with names for each metacell cluster
->>>>>>> 8476c423
 #' @param track_prefix prefix for generated misha tracks.
 #' @param parallel (optional) run function with parallel processing
 #' @param num_cores (required if parallel == TRUE) number of cores to use for parallel processing
 
 #' @return track_names names of generated misha tracks
 #' @export
-<<<<<<< HEAD
 export_atac_clust_misha <- function(mc_atac, track_prefix, clust_vec = NULL, normalization = 'none', parallel = FALSE, num_cores = NULL) {
     res_lst = prepare_clusters(mc_atac, clust_vec, normalization)
     if (parallel) {
@@ -140,26 +98,6 @@
         new_tracks = sapply(res_lst$clusts, function(cl) write_cluster_misha_track(cl, res_lst$atac_mc_mat_clust, track_prefix))
     }
     gdb.reload()
-=======
-export_atac_clust_misha <- function(mc_atac, track_prefix, clust_vec = NULL, normalization = "none") {
-    gdb.reload()
-    res_lst <- prepare_clusters(mc_atac, clust_vec, normalization)
-    # blabla = parallel::mclapply(res_lst$clusts, function(cl) {
-    blabla <- purrr::walk(res_lst$clusts, function(cl) {
-        atac_vec <- res_lst$atac_mc_mat_clust[, cl]
-        cl <- gsub("[\\/\\.-]", "_", cl)
-        if (!is.null(track_prefix)) {
-            trknm <- paste0(track_prefix, "_", cl)
-        } else {
-            trknm <- cl
-        }
-        if (!gtrack.exists(trknm)) {
-            gtrack.create_sparse(trknm, "ATAC signal", intervals = mc_atac$peaks, values = atac_vec)
-        }
-        return(trknm)
-        # }, mc.cores = 20)
-    })
->>>>>>> 8476c423
 }
 
 #' Generate a misha track for a metacell cluster (backend function)
@@ -185,15 +123,7 @@
 #' Prepare peak clusters for export (backend function)
 #'
 #' @param mc_atac McATAC object
-<<<<<<< HEAD
 #' @param clust_vec (optional) a vector of length #metacells representing an annotation/clustering (can be output of \code{gen_atac_mc_clust})
-=======
-#' @param track_prefix prefix for generated misha tracks.
-#' @param output_dir (optional) name of the directory to write files to
-#' @param clust_vec (optional) a vector of length #metacells representing an annotation/clustering
-#'   (can be output of \code{gen_atac_mc_clust})
-# @param clust_names (optional) a vector of length(unique(clust_vec)) with names for each metacell cluster
->>>>>>> 8476c423
 #' @param normalization (optional) normalization method, either 'none', 'lfcom' (log2 fold-change over median), 'zs' (Z-scores)
 
 #' @return a list of:
@@ -201,7 +131,6 @@
 #' @return clusts - names of clusters
 #' @return col_key - mapping of cluster names to colors
 #'
-<<<<<<< HEAD
 
 prepare_clusters <- function(mc_atac, clust_vec = NULL, normalization = 'none') {
     print(normalization)
@@ -219,26 +148,6 @@
             warning(glue::glue('No clustering vector identified. Clustering with k == {round(ncol(atac_mc)/10)'))
             clust_vec = gen_atac_mc_clust(atac_mc, k = round(ncol(atac_mc)/10))
         }
-    }
-    if (all(!grepl('color', colnames(mc_atac$metadata)))) {
-        num_clrs = length(unique(clust_vec))
-        col_key = setNames(sample(grep('gray|white|grey', colors(), v=T), num_clrs), sort(unique(clust_vec)))
-=======
-#' @export
-prepare_clusters <- function(mc_atac, clust_vec = NULL, normalization = "none") {
-    print(normalization)
-    if (is.null(clust_vec)) {
-        if (all(!grepl("cell_type", colnames(mc_atac$metadata))) && all(!grepl("cluster_", colnames(mc_atac$peaks)))) {
-            stop('There is no "cell_type" or "cluster" field in metadata and no clustering vector was supplied')
-        } else if (any(grep("^cell_type$", colnames(mc_atac$metadata)))) {
-            clust_vec <- unlist(mc_atac$metadata$cell_type)
-        } else if (any(grep("^cluster_", colnames(mc_atac$metadata)))) {
-            clust_vec <- unlist(mc_atac$metadata[, grep("^cluster_", colnames(mc_atac$metadata))[[1]]])
-        } else {
-            warning(glue::glue("No clustering vector identified. Clustering with k == {round(ncol(atac_mc)/10)"))
-            clust_vec <- gen_atac_mc_clust(atac_mc, k = round(ncol(atac_mc) / 10))
-        }
->>>>>>> 8476c423
     }
     if (all(!grepl("color", colnames(mc_atac$metadata)))) {
         num_clrs <- length(unique(clust_vec))
