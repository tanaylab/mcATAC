#' Negation of the %in% operator
#'
#' @export
#' @noRd
`%!in%` <- Negate(`%in%`)


check_files_exist <- function(files) {
    for (file in files) {
        if (!file.exists(file) && !grepl("^http", file)) {
            cli_abort("{.file {file}} file doesn't exist.", call = parent.frame(1))
        }
    }
}

is_sparse_matrix <- function(mat) {
    return(methods::is(mat, "sparseMatrix"))
}

assert_atac_object <- function(obj, param = deparse(substitute(obj)), class = NULL) {
    if (is.null(class)) {
        if (!methods::is(obj, "ATAC")) {
            cli_abort("{.field {param}} must be an ScATAC or McATAC object", call = parent.frame(1))
        }
    } else {
        if (!methods::is(obj, class)) {
            cli_abort("{.field {param}} must be an {.field {class}} object", call = parent.frame(1))
        }
    }
}

#' Function to save pheatmaps to disk while showing them on screen
#'
#' @description \code{pheatmap::pheatmap} accepts a parameter called \code{filename} which
#' saves the pheatmap to disk. However, then the heatmap is not shown on screen.
#' This function is a workaround to show the heatmap on screen and save it to disk.
#'
#' @param dev name of the device to save the pheatmap. e.g. "png" or "pdf"
#' @inheritParams grDevices::png
#'
#' @export
save_pheatmap <- function(x, filename, dev = png, width = 2000, height = 2000, res = 150) {
    dev(filename, width = width, height = height, res = res)
    grid::grid.newpage()
    grid::grid.draw(x$gtable)
    dev.off()
}

#' Function to generate generic pheatmap annotation
#'
#' @description Generate a generic pheatmap-compatible annotation when clustering unannotated data and plotting with pheatmap
#'
#' @param clust_vec a clustering vector to generically annotate
#' @param feature_type (optional) type of the feature that was clustered
#' @param feature_name (optional) name of the feature that was clustered
#' @return 2-element list containing a pheatmap-compatible dataframe and a list containing a named vector

#' @noRd
generate_pheatmap_annotation <- function(clust_vec, feature_type = NULL, feature_annotation = NULL) {
    if (is.null(feature_type)) {
        feature_type <- "type"
    }
    if (is.null(feature_annotation)) {
        feature_annotation <- "annotation"
    }
    cts <- unique(clust_vec)
<<<<<<< HEAD
    color_key <- enframe(setNames(chameleon::distinct_colors(length(cts))$name, as.character(cts)),
        name = feature_annotation, value = "color"
    )
    col_annot <- enframe(setNames(
        unlist(color_key[match(as.character(clust_vec), unlist(color_key[, feature_annotation])), feature_annotation]),
        names(clust_vec)
    ),
    name = feature_type, value = feature_annotation
    )
    col_annot <- tibble::column_to_rownames(col_annot, feature_type)
    ann_colors <- list(feature_annotation = deframe(color_key))
    return(list(col_annot, ann_colors))
}

#' Function to generate generic metacell annotation
#'
#' @description Generate a generic pheatmap-compatible annotation for metacells
#'
#' @param mc_atac (optional) a McATAC object to annotate
#' @param mc_clust (optional) a clustering of metacells, e.g. from gen_atac_mc_clust
#' @param k (optional) parameter for k-means clustering

#' @return 2-element list containing a pheatmap-compatible dataframe and a list containing a named vector

#' @noRd
generate_mc_annotation <- function(mc_atac, mc_clust = NULL, k = 10) {
    if (!is.null(mc_atac)) {
        if (all(has_name(mc_atac@metadata, c("metacell", "cell_type")))) {
            col_annot <- tibble::column_to_rownames(mc_atac@metadata[, c("metacell", "cell_type")], "metacell")
            ann_colors <- list("cell_type" = setNames(unlist(mc_atac@metadata[, "color"]), unlist(mc_atac@metadata[, "cell_type"])))
            mc_annot <- list(col_annot, ann_colors)
        } else {
            cli_alert_warning("McATAC object specified but no metacell annotation exists. Clustering metacells.")
            mc_clust <- gen_atac_mc_clust(atac_mc = mc_atac, use_prior_annot = F, k = k)
            mc_annot <- generate_pheatmap_annotation(mc_clust, feature_type = "metacell", feature_annotation = "cluster")
        }
    } else {
        if (!is.null(mc_clust)) {
            mc_annot <- generate_pheatmap_annotation(mc_clust, feature_type = "metacell", feature_annotation = "cluster")
        } else {
            cli_abort("Error: no McATAC object ({.var mc_atac}) and no metacell clustering ({.var mc_clust}) specified")
        }
    }
    return(mc_annot)
=======
    color_key <- tibble(name = cts, color = chameleon::distinct_colors(length(cts))$name) %>%
        rename(!!feature_annotation := name)
    col_annot <- clust_vec %>%
        enframe(feature_type, feature_annotation) %>%
        column_to_rownames(feature_type)
    ann_colors <- list(feature_annotation = deframe(color_key))
    return(list(col_annot, ann_colors))
>>>>>>> bb1909aa
}<|MERGE_RESOLUTION|>--- conflicted
+++ resolved
@@ -64,17 +64,12 @@
         feature_annotation <- "annotation"
     }
     cts <- unique(clust_vec)
-<<<<<<< HEAD
-    color_key <- enframe(setNames(chameleon::distinct_colors(length(cts))$name, as.character(cts)),
-        name = feature_annotation, value = "color"
-    )
-    col_annot <- enframe(setNames(
-        unlist(color_key[match(as.character(clust_vec), unlist(color_key[, feature_annotation])), feature_annotation]),
-        names(clust_vec)
-    ),
-    name = feature_type, value = feature_annotation
-    )
-    col_annot <- tibble::column_to_rownames(col_annot, feature_type)
+
+    color_key <- tibble(name = cts, color = chameleon::distinct_colors(length(cts))$name) %>%
+        rename(!!feature_annotation := name)
+    col_annot <- clust_vec %>%
+        enframe(feature_type, feature_annotation) %>%
+        column_to_rownames(feature_type)
     ann_colors <- list(feature_annotation = deframe(color_key))
     return(list(col_annot, ann_colors))
 }
@@ -86,9 +81,9 @@
 #' @param mc_atac (optional) a McATAC object to annotate
 #' @param mc_clust (optional) a clustering of metacells, e.g. from gen_atac_mc_clust
 #' @param k (optional) parameter for k-means clustering
-
+#'
 #' @return 2-element list containing a pheatmap-compatible dataframe and a list containing a named vector
-
+#'
 #' @noRd
 generate_mc_annotation <- function(mc_atac, mc_clust = NULL, k = 10) {
     if (!is.null(mc_atac)) {
@@ -109,13 +104,4 @@
         }
     }
     return(mc_annot)
-=======
-    color_key <- tibble(name = cts, color = chameleon::distinct_colors(length(cts))$name) %>%
-        rename(!!feature_annotation := name)
-    col_annot <- clust_vec %>%
-        enframe(feature_type, feature_annotation) %>%
-        column_to_rownames(feature_type)
-    ann_colors <- list(feature_annotation = deframe(color_key))
-    return(list(col_annot, ann_colors))
->>>>>>> bb1909aa
 }