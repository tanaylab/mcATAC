--- conflicted
+++ resolved
@@ -341,7 +341,6 @@
 }
 
 
-<<<<<<< HEAD
 #' Return the total coverage of a track
 #'
 #' @description This function computes the total coverage of a track, and
@@ -372,7 +371,7 @@
     tot_cov <- gsummary(track)[[5]]
     gtrack.attr.set(track, attr_name, tot_cov)
     return(tot_cov)
-=======
+}
 
 #' Infer order of metacell track names by metacell number
 #
@@ -405,5 +404,4 @@
 order_tracks <- function(tracks, track_name_prefix = NULL) {
     ord <- infer_track_order(tracks, track_name_prefix)
     return(tracks[ord])
->>>>>>> c60a6ba4
 }