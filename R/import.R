--- conflicted
+++ resolved
@@ -21,12 +21,6 @@
     check_files_exist(file)
     cli_ul("Reading {.file {file}}")
     adata <- anndata::read_h5ad(file)
-<<<<<<< HEAD
-
-    mat <- t(adata$X)
-
-    peaks <- adata$var
-=======
 
     mat <- t(adata$X)
 
@@ -36,7 +30,6 @@
     rownames(peaks) <- NULL
     peaks <- as_tibble(peaks)
 
->>>>>>> 8476c423
     metadata <- adata$obs
     if (ncol(metadata) == 0) {
         metadata <- NULL
