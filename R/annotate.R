--- conflicted
+++ resolved
@@ -42,8 +42,7 @@
 
     # TODO: check whether a genome is loaded
     # TODO: check whether 'tss' and 'exons' interval sets are already loaded
-<<<<<<< HEAD
-    
+    if (is.null(genome)) {cli_abort('Specify genome')}
     gsetroot('/home/aviezerl/mm10')
     tss = gintervals.load('intervs.global.tss')
     exons = gintervals.load('intervs.global.exon')
@@ -75,65 +74,8 @@
             setNames(rep('ig_proximal', length(ig_prox_peaks)), ig_prox_peaks),
             setNames(rep('ig_distal', length(ig_dist_peaks)), ig_dist_peaks),
             setNames(rep('desert', length(desert_peaks)), desert_peaks)
-=======
-
-    gsetroot("/home/aviezerl/mm10")
-    tss <- gintervals.load("tss")
-    exons <- gintervals.load("exons")
-    kgid_both <- intersect(unique(exons$kgID), unique(tss$kgID))
-    exons_filt <- exons[exons$kgID %in% kgid_both, ]
-    genes_start <- tapply(exons_filt$start, exons_filt$kgID, min)
-    genes_end <- tapply(exons_filt$end, exons_filt$kgID, max)
-    gene_body_df <- as.data.frame(do.call(
-        "cbind",
-        list(
-            "chrom" = as.character(exons_filt$chrom)[match(names(genes_start), exons_filt$kgID)],
-            "start" = genes_start,
-            "end" = genes_end,
-            "strand" = exons_filt$strand[match(names(genes_start), exons_filt$kgID)],
-            "mRNA" = exons_filt$mRNA[match(names(genes_start), exons_filt$kgID)],
-            "geneSymbol" = exons_filt$geneSymbol[match(names(genes_start), exons_filt$kgID)]
-        )
-    ))
-    gene_body_df[, 2:4] <- apply(gene_body_df[, 2:4], 2, as.numeric)
-    gene_body_df <- gene_body_df[with(gene_body_df, order(chrom, start)), ]
-    if (length(grep("intervalID", colnames(intervals))) == 0) {
-        intervals$intervalID <- 1:nrow(intervals)
-    }
-    nei_peak_prom <- gintervals.neighbors(intervals, tss, mindist = -MIN_PROXIMAL, maxdist = MIN_PROXIMAL)
-    nei_peak_exon <- gintervals.neighbors(intervals, exons, mindist = -EXONIC_PEAK_DIST, maxdist = EXONIC_PEAK_DIST)
-    nei_peak_gb <- gintervals.neighbors(intervals, gene_body_df, maxdist = 0, mindist = 0)
-    prom_peaks <- nei_peak_prom$intervalID
-    exon_peaks <- nei_peak_exon$intervalID[!(nei_peak_exon$intervalID %in% prom_peaks)]
-    intron_peaks <- nei_peak_gb$intervalID[!(nei_peak_gb$intervalID %in% union(exon_peaks, prom_peaks))]
-    intID_left <- intervals$intervalID[!(intervals$intervalID %in% union(prom_peaks, union(exon_peaks, intron_peaks)))]
-    nei_peak_tss_prox <- gintervals.neighbors(intervals[intervals$intervalID %in% intID_left, ], tss, mindist = MIN_PROXIMAL, maxdist = MAX_PROXIMAL)
-    nei_peak_tss_prox_neg <- gintervals.neighbors(intervals[intervals$intervalID %in% intID_left, ], tss, maxdist = -MIN_PROXIMAL, mindist = -MAX_PROXIMAL)
-    nei_peak_prox_all <- dplyr::anti_join(unique(rbind(nei_peak_tss_prox[, 1:4], nei_peak_tss_prox_neg[, 1:4])),
-        intervals[union(prom_peaks, union(exon_peaks, intron_peaks)), 1:4],
-        by = c("chrom", "start", "end", "intervalID")
     )
-    ig_prox_peaks <- nei_peak_prox_all$intervalID
-    intID_left <- intervals$intervalID[!(intervals$intervalID %in% unique(c(prom_peaks, exon_peaks, intron_peaks, ig_prox_peaks)))]
-    nei_peak_dist <- gintervals.neighbors(intervals[intervals$intervalID %in% intID_left, ], tss, mindist = MIN_DISTAL, maxdist = MAX_DISTAL)
-    nei_peak_dist_neg <- gintervals.neighbors(intervals[intervals$intervalID %in% intID_left, ], tss, maxdist = -MIN_DISTAL, mindist = -MAX_DISTAL)
-    nei_peak_dist_all <- dplyr::anti_join(unique(rbind(nei_peak_dist[, 1:4], nei_peak_dist_neg[, 1:4])),
-        intervals[union(ig_prox_peaks, union(prom_peaks, union(exon_peaks, intron_peaks))), 1:4],
-        by = c("chrom", "start", "end", "intervalID")
-    )
-    ig_dist_peaks <- nei_peak_dist_all$intervalID
-    desert_peaks <- intervals$intervalID[!(intervals$intervalID %in%
-        unique(c(prom_peaks, exon_peaks, intron_peaks, ig_prox_peaks, ig_dist_peaks)))]
-    res <- c(
-        setNames(rep("promoter", length(prom_peaks)), prom_peaks),
-        setNames(rep("exonic", length(exon_peaks)), exon_peaks),
-        setNames(rep("intronic", length(intron_peaks)), intron_peaks),
-        setNames(rep("ig_proximal", length(ig_prox_peaks)), ig_prox_peaks),
-        setNames(rep("ig_distal", length(ig_dist_peaks)), ig_dist_peaks),
-        setNames(rep("desert", length(desert_peaks)), desert_peaks)
->>>>>>> 8476c423
-    )
-    intervals$peak_annot <- res[order(as.numeric(names(res)))]
+    intervals$peak_annot = res[order(as.numeric(names(res)))]
     return(intervals)
 }
 
