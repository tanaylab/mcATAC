--- conflicted
+++ resolved
@@ -22,7 +22,6 @@
 #' )
 #' }
 #' @export
-<<<<<<< HEAD
 generate_motif_pssm_matrix <- function(atac = NULL, 
                                         peak_set = NULL, 
                                         peak_width = 200, 
@@ -52,26 +51,6 @@
         }
     }
     else if (!is.null(motif_regex)) {
-=======
-generate_motif_pssm_matrix <- function(atac = NULL,
-                                       peak_set = NULL,
-                                       peak_width = 200,
-                                       pssm_path = NULL,
-                                       datasets_of_interest = NULL,
-                                       motif_tracks = NULL,
-                                       motif_regex = NULL,
-                                       parallel = FALSE) {
-    cli_alert_warning("The runtime of this function call may take several minutes, depending on the numbers of peaks and motifs evaluated, and the number of processors available. It is recommended to run it in a separate terminal and save the output.")
-    options(gmax.data.size = 1e+8)
-    suffix <- stringi::stri_rand_strings(1, 5)
-    peaks <- get_peaks_for_pssm(atac, peak_set)
-    if (!is.null(motif_tracks)) {
-        tracks_exist <- sapply(motif_tracks, gtrack.exists)
-        bad_tracks <- motif_tracks[!tracks_exist]
-        cli_alert_warning("Tracks {.val {paste(head(bad_tracks))}} and {.val {pmax(0, length(bad_tracks) - 6)}} more were not found in misha gdb. Check that you are querying appropriate motif tracks.")
-        tracks <- setdiff(motif_tracks, bad_tracks)
-    } else if (!is.null(motif_regex)) {
->>>>>>> d79611dd
         all_pssms <- get_available_pssms(pssm_path, datasets_of_interest)
         pssm_filt_inds <- lapply(all_pssms[["keys"]], function(kdf) {
             sapply(motif_regex, function(mre) {
@@ -94,7 +73,6 @@
     peak_mids <- round((peaks$end + peaks$start) / 2)
     peaks <- mutate(peaks, start = round(peak_mids - peak_width / 2), end = round(peak_mids + peak_width / 2))
     peaks <- fix_missing_chroms_in_peaks(peaks)
-<<<<<<< HEAD
     if (!parallel) {nc <- 2}
     res <- mapply(FUN = function(kdf, n) {
                 parallel::mcmapply(FUN = function(.x, .y) {
@@ -111,31 +89,6 @@
                     return(track_name)
                 }, kdf$key, kdf$track, mc.cores = max(1, nc-1))
             }, pssms[["keys"]], names(pssms[["keys"]])) %>% unlist
-=======
-    nc <- parallel::detectCores()
-    if (!parallel) {
-        nc <- 2
-    }
-    res <- parallel::mcmapply(FUN = function(kdf, n) {
-        parallel::mcmapply(FUN = function(.x, .y) {
-            if (!dir.exists(file.path(GWD, n))) {
-                dir.create(file.path(GWD, n))
-            }
-            track_name <- paste0(n, ".", gsub("-|\\||\\.", "_", .y), "_", suffix)
-            if (!gtrack.exists(track_name)) {
-                gtrack.create_pwm_energy(
-                    track = track_name,
-                    description = glue::glue("Temporary track created for {track_name}"),
-                    pssmset = n,
-                    pssmid = .x,
-                    prior = 0.01,
-                    iterator = peaks
-                )
-            }
-            return(track_name)
-        }, kdf$key, kdf$track, mc.cores = round(0.8 * nc))
-    }, pssms[["keys"]], names(pssms[["keys"]])) %>% unlist()
->>>>>>> d79611dd
     gdb.reload()
     trks_motifs <- res
     if (length(trks_motifs) >= 1e+2) {
@@ -157,13 +110,8 @@
     } else {
         peak_motif_matrix <- gextract(res, intervals = peaks, iterator = peaks, colnames = gsub(paste0("_", suffix), "", trks_motifs))
     }
-<<<<<<< HEAD
     withr::defer(purrr::walk(traks_motifs, gtrack.rm, force=TRUE))
     peak_motif_matrix <- peak_motif_matrix[peak_motif_matrix$end - peak_motif_matrix$start >= peak_width,]
-=======
-    dummy <- sapply(trks_motifs, gtrack.rm, force = TRUE)
-    peak_motif_matrix <- peak_motif_matrix[peak_motif_matrix$end - peak_motif_matrix$start >= peak_width, ]
->>>>>>> d79611dd
     return(peak_motif_matrix)
 }
 
@@ -175,14 +123,7 @@
 #' @return a matrix of peaks (rows) vs. aggregated motif energies (columns)
 #' @examples
 #' \dontrun{
-<<<<<<< HEAD
 #'      random_genome_motifs <- gen_random_genome_peak_motif_matrix(num_peaks = 5e+4, datasets_of_interest = get_available_pssms(return_datasets_only=TRUE))
-=======
-#' d_vs_rg <- calculate_d_stats(
-#'     pssm_fg = my_peak_motif_mat, pssm_bg <- random_genome_motif_mat,
-#'     parallel = F
-#' )
->>>>>>> d79611dd
 #' }
 #' @export
 gen_random_genome_peak_motif_matrix <- function(num_peaks = 1e+5,
@@ -229,10 +170,9 @@
 #' @param fg_clustering a vector of cluster assignments for the foreground peaks (e.g. from \code{gen_atac_peak_clust})
 #' @param parallel (optional) - whether to use parallelize computations
 #' @param nc (optional) - number of cores for parallel computations
-#' @inheritParams ks.test
+#' @inheritParams stats::ks.test
 #' @return if \code{fg_clustering == TRUE}, returns a matrix of clusters x motifs (rows x columns) with the D-statistic for each combination
 #' @examples
-<<<<<<< HEAD
 #' \dontrun{      
 #'    pssm_fg <- generate_motif_pssm_matrix(my_atac_mc, datasets_of_interest = "jaspar")
 #'    pssm_bg <- gen_random_genome_peak_motif_matrix(num_peaks = nrow(my_atac_mc@peaks), datasets_of_interest = "jaspar")
@@ -244,26 +184,11 @@
 calculate_d_stats <- function(pssm_fg, pssm_bg, fg_clustering = NULL, parallel = TRUE, alternative = "less", nc = parallel::detectCores()) {
     cols_fg = grep('chrom|start|end$|interval', colnames(pssm_fg), ignore.case = T, invert = T, value = T)
     cols_bg = grep('chrom|start|end$|interval', colnames(pssm_bg), ignore.case = T, invert = T, value = T)
-=======
-#' \dontrun{
-#' d_vs_rg <- calculate_d_stats(
-#'     pssm_fg = my_peak_motif_mat, pssm_bg <- random_genome_motif_mat,
-#'     parallel = F
-#' )
-#' }
-#' @export
-calculate_d_stats <- function(pssm_fg, pssm_bg, fg_clustering = NULL, parallel = TRUE) {
-    defaultW <- getOption("warn")
-    options(warn = -1)
-    cols_fg <- grep("chrom|start|end$|interval", colnames(pssm_fg), ignore.case = T, invert = T, value = T)
-    cols_bg <- grep("chrom|start|end$|interval", colnames(pssm_bg), ignore.case = T, invert = T, value = T)
->>>>>>> d79611dd
     cols_both <- intersect(cols_fg, cols_bg)
     if (!parallel) {
         nc <- pmax(2, round(0.1 * nc))
     }
     if (!is.null(fg_clustering)) {
-<<<<<<< HEAD
         ks_test_results <- parallel::mclapply(cols_both, FUN = function(x,i) {
             return(tapply(x[,i], fg_clustering, function(y) suppressWarnings(ks.test(y, pssm_bg[,i], alternative = alternative))))
         }, mc.cores = nc, x = pssm_fg)
@@ -274,19 +199,6 @@
         ks_test_results <- parallel::mclapply(cols_both, function(x) 
                                 {ks.test(x = pssm_fg[,x], y = pssm_bg[,x], alternative = alternative)}, 
                                 mc.cores = nc)
-=======
-        ks_test_results <- parallel::mclapply(cols_both, FUN = function(x, i) {
-            return(tapply(x[, i], fg_clustering, function(y) ks.test(y, pssm_bg[, i], alternative = "less")))
-        }, x = pssm_fg)
-        ks_d <- sapply(ks_test_results, function(x) sapply(x, function(y) y$statistic))
-        colnames(ks_d) <- cols_both
-    } else {
-        ks_test_results <- parallel::mclapply(cols_both, function(x) {
-            ks.test(x = pssm_fg[, x], y = pssm_bg[, x], alternative = "less")
-        },
-        mc.cores = round(0.7 * nc)
-        )
->>>>>>> d79611dd
         ks_d <- setNames(sapply(ks_test_results, function(x) x$statistic), cols_both)
     }
     return(ks_d)
@@ -296,7 +208,6 @@
 #'
 #' @param atac - an ScATAC/McATAC or PeakIntervals object
 #' @return the relevant peak set (from ATAC object if specified, else \code{peak_set})
-<<<<<<< HEAD
 #' @noRd
 get_peaks_for_pssm <- function(atac) {
     cl <- class(atac)
@@ -308,18 +219,6 @@
     }
     else {
         cli_abort("Class of {.var atac} is not recognized (should be either ScATAC, McATAC or PeakIntervals object).")
-=======
-get_peaks_for_pssm <- function(atac, peak_set) {
-    if (is.null(atac) && is.null(peak_set)) {
-        cli_abort("Must specify either {.var atac} or {.var peak_set} to calculate motif PSSMs")
-    } else if (is.null(atac) && !is.null(peak_set)) {
-        peaks <- peak_set
-    } else if (!is.null(atac) && is.null(peak_set)) {
-        peaks <- atac@peaks
-    } else {
-        cli_alert_warning("Both {.var atac} and {.var peak_set} were specified. Using only {.var atac@peaks} to calculate motif PSSMs.")
-        peaks <- atac@peaks
->>>>>>> d79611dd
     }
     return(peaks)
 }
@@ -370,23 +269,11 @@
         pssm_datasets_in <- good_keys
         pssm_datasets_out <- c()
     }
-<<<<<<< HEAD
     if (length(pssm_datasets_out) > 0) {cli_alert_info("Ignoring available pssm datasets {.val {pssm_datasets_out}}")}
     key_df_list <- lapply(pssm_datasets_in, function(k) read.delim(file.path(pssm_path, paste0(k, ".key")), header = F, col.names = c('key', 'track', 'bid')))
     data_df_list <- lapply(pssm_datasets_in, function(k) read.delim(file.path(pssm_path, paste0(k, ".data")), header = F, col.names = c('key', 'pos', 'A', 'C', 'G', 'T')))
     is_non_negative <- sapply(data_df_list, function(ddf) all(apply(ddf[,c("A","C","G","T")], 2, function(x) all(x >= 0))))
     if (length(which(!is_non_negative)) > 0) {cli_alert_warning("Dataset(s) {.val {pssm_datasets_in[!is_non_negative]}} had negative probabilities in pssms and were discarded from the analysis")}
-=======
-    if (length(pssm_datasets_out) > 0) {
-        cli_alert_info("Ignoring available pssm datasets {.val {pssm_datasets_out}}")
-    }
-    key_df_list <- lapply(pssm_datasets_in, function(k) read.delim(file.path(pssm_path, paste0(k, ".key")), header = F, col.names = c("key", "track", "bid")))
-    data_df_list <- lapply(pssm_datasets_in, function(k) read.delim(file.path(pssm_path, paste0(k, ".data")), header = F, col.names = c("key", "pos", "A", "C", "G", "T")))
-    is_non_negative <- sapply(data_df_list, function(ddf) all(apply(ddf[, c("A", "C", "G", "T")], 2, function(x) all(x >= 0))))
-    if (length(which(!is_non_negative)) > 0) {
-        cli_alert_warning("Dataset(s) {.val {pssm_datasets_in[!is_non_negative]}} had negative probabilities in pssms and are discarded from the analysis")
-    }
->>>>>>> d79611dd
     data_df_list <- data_df_list[is_non_negative]
     key_df_list <- key_df_list[is_non_negative]
     names(key_df_list) <- pssm_datasets_in[is_non_negative]
@@ -395,13 +282,7 @@
 }
 
 #' Utility function that makes fake intervals for chromosome/contig not present in an interval set
-<<<<<<< HEAD
 #' @description Explanation: as a validation step, gextract requires that every chromosome/contig in the ALLGENOME variable also be present in the track directory, so we add fake sequences in all missing chromosomes/contigs
-=======
-#' Explanation: as a validation step, gextract requires that every chromosome/contig in the ALLGENOME
-#'              variable also be present in the track directory, so we add fake sequences in all
-#'              missing chromosomes/contigs
->>>>>>> d79611dd
 #' @param peaks (optional) - a PeakIntervals or regular misha intervals object
 #' @return the same object with fake peaks for missing chromosomes
 #' @examples
@@ -411,21 +292,12 @@
 fix_missing_chroms_in_peaks <- function(peaks) {
     chroms_missing <- ALLGENOME[[1]]$chrom[ALLGENOME[[1]]$chrom %!in% unique(peaks$chrom)]
     if (length(chroms_missing) > 0) {
-<<<<<<< HEAD
         fake_seqs <- gintervals.all() %>%
                filter(chrom %!in% peaks$chrom) %>%
                gintervals.centers() %>%
                mutate(start = start - 33, end = end + 34) %>% 
                mutate(peak_name = peak_names(.))
         peaks <- bind_rows(peaks, fake_seqs) %>% arrange(chrom, start)
-=======
-        fake_seqs <- do.call("rbind", lapply(chroms_missing, function(chrom) {
-            coord <- round(ALLGENOME[[1]]$end[match(chrom, ALLGENOME[[1]]$chrom)] / 2)
-            return(as.data.frame(list("chrom" = chrom, "start" = coord - 34, "end" = coord + 34)))
-        }))
-        fake_seqs$peak_name <- misha.ext::convert_misha_intervals_to_10x_peak_names(fake_seqs)
-        peaks <- arrange(bind_rows(peaks, fake_seqs), chrom, start)
->>>>>>> d79611dd
     }
     return(peaks)
 }