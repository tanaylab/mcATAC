#' Plot a scatter of gene expression vs an atac profile
#'
#' @param mc_atac a McATAC object
#' @param gene name of the gene to plot
#' @param atac_promoter name of the promoter to plot. By default this would be the rna gene \code{gene}.
#' @param mc_rna a \code{metacell1} 'mc' object or a \code{metacells} metacell UMI matrix (a matrix where each row is a gene and each column is a metacell). Can be NULL if \code{mc_atac} already contains the gene expression data (added by \code{add_mc_rna}).
#' @param peak name of the peak to plot. If NULL - the promoter of \code{atac_promoter} would be shown. You can get the peak names from \code{atac@peaks$peak_name}
#' @param normalize_atac whether to use normalized atac profiles (default: TRUE)
#' @param eps_rna added regularization when calculating log expression (Default: 1e-5). Promoter ATAC signal has been observed empirically to often be linearly correlated with log of gene expression.
#' @param plot_object_id plot the object id of the \code{mc_atac} object in the bottom left corner of the plot (default: TRUE)
#'
#' @return a ggplot object with the scatter plot
#'
#' @examples
#' \dontrun{
#' p1 <- plot_atac_rna(mc_atac = pbmc_atac_mc, mc_rna = pbmc_rna_mc, gene = "CD4")
#'
#' p2 <- plot_atac_rna(mc_atac = pbmc_atac_mc, mc_rna = pbmc_rna_mc, gene = "CD4", atac_promoter = "CD8")
#'
#' # Plot gene vs some peak of interest
#' peak <- mc_atac@peaks[1]$peak_name
#' p3 <- plot_atac_rna(mc_atac = pbmc_atac_mc, mc_rna = pbmc_rna_mc, gene = "CD4", peak = peak)
#' }
#'
#' @inheritParams get_promoter_peaks
#' @export
plot_atac_rna <- function(mc_atac, gene, atac_promoter = gene, mc_rna = NULL, peak = NULL, max_dist_to_promoter_peak = 5e+2, normalize_atac = TRUE, eps_rna = 1e-5, tss_intervals = "intervs.global.tss", plot_object_id = TRUE) {
    assert_atac_object(mc_atac, class = "McATAC")

    if (!has_rna(mc_atac) && is.null(mc_rna)) {
        cli_abort("No gene expression data in the McATAC object. Use {.code add_mc_rna()} to add it or provide the {.field mc_rna} parameter.")
    }

    if (!is.null(mc_rna)) {
        mc_atac <- add_mc_rna(mc_atac, mc_rna)
    }

    rv <- log2(mc_atac@rna_egc[gene, ] + eps_rna)

    if (is.null(peak)) {
        peaks <- get_promoter_peaks(mc_atac@peaks, atac_promoter, max_dist_to_promoter_peak = max_dist_to_promoter_peak, tss_intervals = tss_intervals)

        if (is.null(peak) && length(peaks) == 0) {
            cli_abort("{.field peak} was not supplied and no relevant promoter peak was found for gene {.val {atac_promoter}}. Check if your ATAC matrix should have a peak for this gene's promoter.")
        } else if (length(peaks) > 1) {
            cli_alert("The gene {.val {atac_promoter}} has multiple ({.val {length(peaks)}}) peaks within {.val {max_dist_to_promoter_peak}} bp of its TSS. Summing the ATAC signal from all of them.")
        }

        if (length(peaks) > 1) {
            peak_range <- misha.ext::convert_10x_peak_names_to_misha_intervals(peaks) %>%
                summarise(chrom = chrom[1], start = min(start), end = max(end)) %>%
                peak_names()
            peak_str <- glue("{peak_range} ({length(peaks)} peaks)")
        } else {
            peak_str <- peaks
        }
    } else {
        if (peak %!in% mc_atac@peaks$peak_name) {
            cli_abort("{.val {peak}} is not a peak in the McATAC object.")
        }
        peaks <- peak
        peak_str <- peak
    }

    if (normalize_atac) {
        av <- colSums(mc_atac@egc[peaks, , drop = FALSE])
        ylab <- "ATAC (normalized)"
    } else {
        av <- colSums(mc_atac@mat[peaks, , drop = FALSE])
        ylab <- "ATAC (not normalized)"
    }

    # take only metacells which exist in both atac and rna
    both_mcs <- intersect(names(av), names(rv))
    av <- av[both_mcs]
    rv <- rv[both_mcs]

    cor_r2 <- cor.test(rv, av)$estimate

    df <- tibble(
        metacell = names(av),
        atac = av,
        rna = rv
    )

    if (all(has_name(mc_atac@metadata, c("cell_type", "color")))) {
        df <- df %>%
            left_join(mc_atac@metadata %>%
                mutate(metacell = as.character(metacell)) %>%
                select(metacell, cell_type, color), by = "metacell")
        gg <- ggplot(df, aes(x = rna, y = atac, fill = cell_type)) +
            geom_point(shape = 21) +
            scale_fill_manual(name = "Cell type", values = get_cell_type_colors(mc_atac@metadata))
    } else {
        gg <- ggplot(df, aes(x = rna, y = atac)) +
            geom_point()
    }

    if (!is.null(peak)) {
        title <- gene
        subtitle <- glue("ATAC of {peak_str} vs. RNA, R^2 = {round(cor_r2, digits=2)}")
        caption <- ggplot2::waiver()
    } else if (atac_promoter == gene) {
        title <- gene
        subtitle <- glue("ATAC of promoter vs. RNA, R^2 = {round(cor_r2, digits=2)}")
        caption <- glue("Promoter: {peak_str}")
    } else { # atac_promoter != gene and no peak was supplied
        title <- glue("ATAC of {atac_promoter} promoter vs. {gene} RNA")
        subtitle <- glue("R^2 = {round(cor_r2, digits=2)}")
        caption <- glue("Promoter: {peak_str}")
    }

    if (plot_object_id) {
        caption <- paste(caption, glue("object id: {mc_atac@id}"), sep = "\n")
    }

    gg <- gg +
        labs(
            title = title,
            subtitle = subtitle,
            x = "log2(gene expression)",
            y = ylab,
            caption = caption
        ) +
        theme(
            plot.subtitle = ggtext::element_markdown(),
            plot.caption = element_text(hjust = 0),
            aspect.ratio = 1
        )

    return(gg)
}

#' Plot a correlation matrix of ATAC metacells
#'
#' @param mc_atac McATAC object
#' @param sp_f whether to use Spearman correlation (default) or Pearson
#'
#' @return p a pheatmap of ATAC metacell correlations
#'
#' @examples
#' \dontrun{
#' p1 <- plot_atac_atac_cor(my_atac_mc)
#' p2 <- plot_atac_atac_cor(my_atac_mc, sp_f = F)
#' }
#' @export
plot_atac_atac_cor <- function(mc_atac, sp_f = TRUE) {
    if (all(!grepl("cell_type", colnames(mc_atac@metadata)))) {
        if (all(!grepl("cluster_k_", colnames(mc_atac@peaks)))) {
            k <- round(ncol(mc_atac@mat) / 10)
            message(glue::glue('There is no "cell_type" or "cluster" field in metadata, clustering with k == {k}'))
            mc_atac <- gen_atac_mc_clust(mc_atac, k = k, use_prior_annot = F)
            clust_vec <- unlist(mc_atac@metadata[, paste0("cluster_k_", k)])
        } else {
            clust_vec <- unlist(mc_atac@metadata[, grep("cluster_k_", colnames(mc_atac@metadata))[[1]]])
        }
    } else {
        clust_vec <- unlist(mc_atac@metadata[, "cell_type"])
    }
    col_annot <- as.data.frame(list("cluster" = clust_vec))
    rownames(col_annot) <- 1:nrow(mc_atac@metadata)
    if (any(grepl("color", colnames(mc_atac@metadata)))) {
        col_key <- unique(mc_atac@metadata[, c("cell_type", "color")])
        ann_colors <- list("cluster" = setNames(col_key$color, col_key$cell_type))
    } else {
        ann_colors <- list("cluster" = setNames(sample(
            grep("white|gray|grey", colors(), v = T, inv = T),
            length(unique(clust_vec))
        ), unique(clust_vec)))
    }
    cor_mat <- tgs_cor(mc_atac@mat, spearman = sp_f, pairwise.complete.obs = TRUE)
    p <- pheatmap::pheatmap(cor_mat[order(clust_vec), order(clust_vec)],
        cluster_rows = FALSE, cluster_cols = FALSE,
        show_rownames = FALSE, show_colnames = FALSE,
        annotation_col = col_annot, annotation_colors = ann_colors
    )
    return(p)
}

#' Plot a cross-correlation matrix between RNA metacells and ATAC metacell scores
#'
#' @description use peak gene annotations to match between RNA metacells and ATAC metacells and plot
#' a cross-correlation matrix.
#'
#' @param mc_atac McATAC object
#' @param rna_mat an RNA metacell count matrix, where metacells are in columns and genes are in rows
#' @param gene_field (optional) either \code{closest_tss} or \code{closest_exon_gene} -- field names in \code{mc_atac@peaks} which contain gene names. If NULL - the peaks would be
#' transformed to promoter peaks and the gene names would be taken from the promoter gene names.
#' @param tss_dist (optional) maximal absolute distance to a TSS to be considered a promoter peak
#'
<<<<<<< HEAD

#' @examples
#' \dontrun{
#' # Plot correlation of ATAC promoter peaks vs. log2 gene expression fraction (regularized)
#' arc_prom <- plot_atac_rna_cor(mc_atac = mc_atac, rna_mat = log2(mc@e_gc + 1e-05))
#'
#' # Plot correlation of all available ATAC peaks (whose nearest TSS is of an expressed gene) vs. log2 gene expression fraction (regularized) of that gene
#' arc_tss <- plot_atac_rna_cor(mc_atac = mc_atac, rna_mat = log2(mc@e_gc + 1e-05), gene_field = "closest_tss")
#'
#' # Plot correlation of all available ATAC peaks (whose nearest exon is of an expressed gene) vs. log2 gene expression fraction (regularized) of that gene
#' arc_exon <- plot_atac_rna_cor(mc_atac = mc_atac, rna_mat = log2(mc@e_gc + 1e-05), gene_field = "closest_exon_gene")
#' }
#' @export
plot_atac_rna_cor <- function(mc_atac, rna_mat, gene_field = NULL, tss_dist = 5e+2) {
    if (!is.null(gene_field) && has_name(mc_atac@peaks, gene_field)) {
        gb <- intersect(unique(unlist(mc_atac@peaks[, gene_field])), rownames(rna_mat))
        ulgf <- unlist(mc_atac@peaks[, gene_field])
        non_na_inds <- which(!is.na(ulgf) & ulgf %in% gb)
        genes_of_peaks <- unlist(mc_atac@peaks[non_na_inds, gene_field])
        atac_mat <- mc_atac@egc[non_na_inds, ]
    } else {
        tss <- gintervals.load("intervs.global.tss")
        nei_peak_prom <- gintervals.neighbors(as.data.frame(mc_atac@peaks), tss, mindist = -tss_dist, maxdist = tss_dist)
        prom_peaks_genes <- nei_peak_prom[, c("peak_name", "geneSymbol", "dist")]
        min_inds <- sapply(unique(prom_peaks_genes$geneSymbol), function(u) {
            inds <- which(prom_peaks_genes$geneSymbol == u)
            res <- inds[which.min(prom_peaks_genes$dist[inds])]
            return(res)
        })
        atac_mat <- mc_atac@egc[prom_peaks_genes$peak_name[min_inds], ]
        genes_of_peaks <- prom_peaks_genes$geneSymbol[min_inds]
        gb <- intersect(genes_of_peaks, rownames(rna_mat))
        gp_in <- genes_of_peaks %in% gb
        atac_mat <- atac_mat[gp_in, ]
        genes_of_peaks <- genes_of_peaks[gp_in]
    }
    atac_mat_ord <- atac_mat
    print(head(atac_mat_ord[, 1:6]))
    rownames(atac_mat_ord) <- genes_of_peaks
    rna_match <- match(genes_of_peaks, rownames(rna_mat))
    rna_mat_ord <- rna_mat[rna_match, ]
    print(head(rna_mat_ord[, 1:6]))
    atac_rna_cor <- tgs_cor(atac_mat_ord, rna_mat_ord, spearman = T)
    if (all(has_name(mc_atac@metadata, c("metacell", "cell_type")))) {
        col_annot <- tibble::column_to_rownames(mc_atac@metadata[, c("metacell", "cell_type")], "metacell")
        ann_colors <- list("cell_type" = setNames(unlist(mc_atac@metadata[, "color"]), unlist(mc_atac@metadata[, "cell_type"])))
    } else {
        cli_alert_info("No metacell annotation detected. Clustering metacells.")
        mc_annot <- generate_mc_annotation(mc_atac = mc_atac)
        col_annot <- mc_annot[[1]]
        ann_colors <- mc_annot[[2]]
    }
    p <- pheatmap::pheatmap(atac_rna_cor,
        cluster_rows = TRUE, cluster_cols = TRUE,
        show_rownames = TRUE, show_colnames = TRUE,
        annotation_col = col_annot,
        annotation_row = col_annot,
        annotation_colors = ann_colors, silent = FALSE
    )
    return(p)
=======
#' @export
plot_atac_rna_cor <- function(mc_atac, rna_mat) {
    if (has_name(mc_atac@peaks, gene_field)) {

    }
>>>>>>> bb1909aa
}

#' Plot normalized accessibility of peaks over metacells, ordered by clustering
#'
#' @param mc_atac McATAC object
#' @param mc_atac_clust output of \code{gen_atac_mc_clust} (for meaningful visuals, make sure this is ordered by cluster)
#' @param peak_clust output of \code{gen_atac_peak_clust} or other clustering of peaks (for meaningful visuals, make sure this is ordered by cluster)
#' @param peak_annotation (optional) a list of a named vector and a dataframe conforming to the pheatmap \code{annotation_colors} and \code{annotation_row} conventions
#' @param filename (optional) path and filename of where to save the figure; if unspecified, figure isn't saved
#' @param dev (optional; default - png) graphical device to save figure with
#' @param colors (optional) colorRampPalette vector of colors for scaling colors in heatmap
#'
#' @inheritDotParams save_pheatmap
#'
#' @return a pheatmap figure.
#' @examples
#' \dontrun{
#' peak_clust <- gen_atac_peak_clust(my_mcatac, 16)
#' plot_atac_peak_map(my_mcatac, order(my_mcatac@metadata$cell_type), order(peak_clust), "./my_figures/my_mcatac_heatmap.png")
#'
#' ## Peak annotation example
#' is_dyn <- setNames(as.numeric(rownames(my_mcatac@mat) %in% my_mcatac_dynamic_peaks_only@peaks$peak_name), rownames(my_mcatac@mat))
#' pa1 <- list("is_dyn" = setNames(c("black", "red"), c(0, 1)))
#' pa2 <- tibble::column_to_rownames(enframe(is_dyn, name = "peak_name", value = "is_dyn"), "peak_name")
#' pa <- list(pa1, pa2)
#' plot_atac_peak_map(my_mcatac, mc_atac_clust = order(my_mcatac@metadata$cell_type), peak_annotation = pa)
#' }
#' @export
plot_atac_peak_map <- function(mc_atac, mc_atac_clust = NULL, peak_clust = NULL,
                               peak_annotation = NULL, filename = NULL,
                               dev = png, main = mc_atac@id,
                               colors = colorRampPalette(c("blue4", "white", "red4"))(100),
                               ...) {
    if (is.null(mc_atac_clust)) {
        if (all(has_name(mc_atac@metadata, c("metacell", "cell_type")))) {
            mc_atac_clust <- deframe(mc_atac@metadata[, c("metacell", "cell_type")])
        } else {
            hc <- hclust(tgs_dist(t(mc_atac@fp)))
            mc_atac_clust <- match(as.numeric(hc$labels), hc$order)
        }
    }
<<<<<<< HEAD
    annotation_row <- NULL
    mc_annot <- generate_mc_annotation(mc_atac)
    col_annot <- mc_annot[[1]]
    ann_colors <- mc_annot[[2]]
=======
    lmcoefs <- setNames(c(15.9252182670872, 0.00089588822113778), c("(Intercept)", "x"))
    row_annot <- NULL
    if (all(has_name(mc_atac@metadata, c("metacell", "cell_type")))) {
        col_annot <- tibble::column_to_rownames(mc_atac@metadata[, c("metacell", "cell_type")], "metacell")
        ann_colors <- list("cell_type" = setNames(unlist(mc_atac@metadata[, "color"]), unlist(mc_atac@metadata[, "cell_type"])))
    } else {
        mc_annot <- generate_pheatmap_annotation(mc_atac_clust, feature_type = "metacell", feature_annotation = "cluster")
        col_annot <- mc_annot[[1]]
        ann_colors <- mc_annot[[2]]
    }
>>>>>>> bb1909aa
    mca_lfc <- mc_atac@fp
    brks <- c(
        seq(min(mca_lfc), 0, l = 50),
        seq(0.01 * (max(mca_lfc) - min(mca_lfc)), max(mca_lfc), l = 51)
    )
    colnames(mca_lfc) <- 1:ncol(mca_lfc)
    if (!is.null(peak_annotation)) {
        if (length(peak_annotation) != 2 || sapply(peak_annotation, class) != c("list", "data.frame")) {
            cli_abort("{.field peak_annotation} must be a list containing: 1. a list containing a named vector; 2. a dataframe of one column. See examples and compare with pheatmap docs/examples.")
        }
        if (!class(peak_annotation[[2]][, 1]) %in% c("numeric", "character")) {
            cli_abort("Peak annotation column in peak annotation dataframe must be of a numeric or character class")
        }
        row_annot <- peak_annotation[[2]]
        ann_colors[names(peak_annotation[[1]])] <- peak_annotation[[1]]
    } else {
        if (is.null(peak_clust)) {
            cli_alert_info("No peak clustering specified. Generating peak clusters.")
            peak_clust <- gen_atac_peak_clust(mc_atac, clustering_algoritm = "louvain")
        }
        peak_annot <- generate_pheatmap_annotation(peak_clust, feature_type = "peak", feature_annotation = "cluster")
        row_annot <- peak_annot[[1]]
        ann_colors[names(peak_annot[[1]])] <- peak_annot[[2]]
    }
    mc_atac_clust <- order(mc_atac_clust)
    peak_clust <- order(peak_clust)
    cli_alert_info("Expected time to plot is roughly {.val {round(lmcoefs[[1]] + length(peak_clust)*lmcoefs[[2]], 0)}}s")
    pp <- pheatmap::pheatmap(mca_lfc[peak_clust, mc_atac_clust],
        annotation_col = subset(col_annot, select = cell_type),
        annotation_legend = FALSE,
        annotation_colors = ann_colors,
        annotation_row = row_annot, main = main,
        color = colors, breaks = brks, cluster_cols = FALSE, cluster_rows = FALSE, show_colnames = FALSE, show_rownames = FALSE
    )
    if (!is.null(filename)) {
        save_pheatmap(pp, filename = filename, dev = dev, ...)
    }
    return(pp)
}<|MERGE_RESOLUTION|>--- conflicted
+++ resolved
@@ -188,7 +188,6 @@
 #' transformed to promoter peaks and the gene names would be taken from the promoter gene names.
 #' @param tss_dist (optional) maximal absolute distance to a TSS to be considered a promoter peak
 #'
-<<<<<<< HEAD
 
 #' @examples
 #' \dontrun{
@@ -249,13 +248,6 @@
         annotation_colors = ann_colors, silent = FALSE
     )
     return(p)
-=======
-#' @export
-plot_atac_rna_cor <- function(mc_atac, rna_mat) {
-    if (has_name(mc_atac@peaks, gene_field)) {
-
-    }
->>>>>>> bb1909aa
 }
 
 #' Plot normalized accessibility of peaks over metacells, ordered by clustering
@@ -297,12 +289,6 @@
             mc_atac_clust <- match(as.numeric(hc$labels), hc$order)
         }
     }
-<<<<<<< HEAD
-    annotation_row <- NULL
-    mc_annot <- generate_mc_annotation(mc_atac)
-    col_annot <- mc_annot[[1]]
-    ann_colors <- mc_annot[[2]]
-=======
     lmcoefs <- setNames(c(15.9252182670872, 0.00089588822113778), c("(Intercept)", "x"))
     row_annot <- NULL
     if (all(has_name(mc_atac@metadata, c("metacell", "cell_type")))) {
@@ -313,7 +299,6 @@
         col_annot <- mc_annot[[1]]
         ann_colors <- mc_annot[[2]]
     }
->>>>>>> bb1909aa
     mca_lfc <- mc_atac@fp
     brks <- c(
         seq(min(mca_lfc), 0, l = 50),
