--- conflicted
+++ resolved
@@ -107,21 +107,13 @@
         chainscore <- max(lifted_list$cont$chainscore)
     }
     gset_genome(chain@metadata[["genome2"]])
-<<<<<<< HEAD
     ff_lifted_list <- gintervals.force_range(
-=======
-    ff_lifted_list = gintervals.force_range(
->>>>>>> fbec57f0
         lifted_list$cont %>%
             filter(chainscore == !!chainscore) %>%
             select(chrom = seqnames, start, end, row_ID) %>%
             as.data.frame() %>%
             select(chrom, start, end, everything())
-<<<<<<< HEAD
-    )
-=======
-        )
->>>>>>> fbec57f0
+    )
     gset_genome(chain@metadata[["genome1"]])
     ff_lifted_list
 }
@@ -141,20 +133,12 @@
             slice(1) %>%
             select(chrom = seqnames, start, end) %>%
             as.data.frame()
-<<<<<<< HEAD
-    }
-=======
-    }    
->>>>>>> fbec57f0
+    }
     expand <- round(abs(intervals$end - intervals$start) / 2)
     intervs2 <- misha.ext::gintervals.centers(intervs2) %>%
         mutate(start = start - expand, end = end + expand)
     gset_genome(chain@metadata[["genome2"]])
-<<<<<<< HEAD
     intervs2 <- gintervals.force_range(intervs2)
-=======
-    intervs2 = gintervals.force_range(intervs2)
->>>>>>> fbec57f0
     gset_genome(chain@metadata[["genome1"]])
     return(intervs2)
 }
@@ -170,18 +154,10 @@
     comparison_obj[, 1:6]
 }
 
-<<<<<<< HEAD
 load_chain <- function(chain, genome1 = NULL, genome2 = NULL) {
     if (is.character(chain)) {
         cli::cli_alert_info("Loading {genome1}->{genome2} chain {.file {chain}}")
         chain <- rtracklayer::import.chain(chain)
-=======
-load_chain <- function(chain, genome1=NULL, genome2=NULL) {
-    if (is.character(chain)) {
-        cli::cli_alert_info("Loading {genome1}->{genome2} chain {.file {chain}}")
-        chain <<- rtracklayer::import.chain(chain)
-        chain@metadata = list(genome1=genome1, genome2=genome2)
->>>>>>> fbec57f0
         cli::cli_alert_success("Loaded chain {.file {chain}} successfully")
     }
 
