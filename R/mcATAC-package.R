#' @keywords internal
"_PACKAGE"

#' @import dplyr
#' @import ggplot2
#' @import tgstat
#' @importFrom Matrix t
#' @importFrom assertthat assert_that are_equal
#' @importFrom purrr walk map
#' @importFrom tibble as_tibble enframe deframe rownames_to_column column_to_rownames
#' @importFrom glue glue
<<<<<<< HEAD
#' @importFrom cli cli_abort cli_alert_info cli_alert_success cli_alert_warning cli_alert_danger cli_alert cli_ul
=======
#' @importFrom cli cli_abort cli_alert_info cli_alert_success cli_alert_warning cli_alert_danger cli_alert cli_ul cli_warn
>>>>>>> 8476c423
#' @importFrom rlang has_name
## usethis namespace: start
## usethis namespace: end
NULL<|MERGE_RESOLUTION|>--- conflicted
+++ resolved
@@ -9,11 +9,7 @@
 #' @importFrom purrr walk map
 #' @importFrom tibble as_tibble enframe deframe rownames_to_column column_to_rownames
 #' @importFrom glue glue
-<<<<<<< HEAD
-#' @importFrom cli cli_abort cli_alert_info cli_alert_success cli_alert_warning cli_alert_danger cli_alert cli_ul
-=======
 #' @importFrom cli cli_abort cli_alert_info cli_alert_success cli_alert_warning cli_alert_danger cli_alert cli_ul cli_warn
->>>>>>> 8476c423
 #' @importFrom rlang has_name
 ## usethis namespace: start
 ## usethis namespace: end
