Package: mcATAC
Title: Metacell analysis for ATAC data
Version: 0.0.0.9000
Authors@R: c(
    person("Aviezer", "Lifshitz", , "aviezer.lifshitz@weizmann.ac.il", role = c("aut", "cre")),
    person("Yonatan", "Shapira", , "yonatan.shapira@weizmann.ac.il", role = "aut")
  )
Description: Metacell analysis for ATAC data
License: MIT + file LICENSE
Imports: 
    anndata,
    cli,
    dplyr,
    ggplot2,
    scales,
    glue,
    misha,
<<<<<<< HEAD
    misha.ext (>= 0.0.3),
=======
    misha.ext,
    pheatmap,
>>>>>>> 060d807b
    purrr,
    rlang,
    tgstat,
    tgutil,
    tibble,
    tidyr,
    Matrix,
    methods,
    assertthat
Suggests: 
    testthat (>= 3.0.0),
    metacell,
    knitr,
    rmarkdown,
    fs
Remotes:
    tanaylab/misha,
    tanaylab/misha.ext,
    tanaylab/tgutil,
    tanaylab/metacell,
    tanaylab/tglkmeans,
    tanaylab/chameleon
Config/testthat/edition: 3
Encoding: UTF-8
Language: es
Roxygen: list(markdown = TRUE)
RoxygenNote: 7.1.2
URL: https://github.com/tanaylab/mcATAC
BugReports: https://github.com/tanaylab/mcATAC/issues
VignetteBuilder: knitr
Depends: 
    R (>= 3.5)
LazyData: true<|MERGE_RESOLUTION|>--- conflicted
+++ resolved
@@ -15,12 +15,8 @@
     scales,
     glue,
     misha,
-<<<<<<< HEAD
     misha.ext (>= 0.0.3),
-=======
-    misha.ext,
     pheatmap,
->>>>>>> 060d807b
     purrr,
     rlang,
     tgstat,
