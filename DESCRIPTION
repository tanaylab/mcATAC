--- conflicted
+++ resolved
@@ -27,27 +27,17 @@
     assertthat
 Suggests: 
     testthat (>= 3.0.0),
-<<<<<<< HEAD
-    parallel,
-    metacell,
-    knitr,
-    rmarkdown
-=======
     metacell,
     knitr,
     rmarkdown,
     fs
->>>>>>> 8476c423
 Remotes:
     tanaylab/misha,
     tanaylab/misha.ext,
     tanaylab/tgutil,
-    tanaylab/metacell
-<<<<<<< HEAD
-    tanaylab/tglkmeans
+    tanaylab/metacell,
+    tanaylab/tglkmeans,
     tanaylab/chameleon
-=======
->>>>>>> 8476c423
 Config/testthat/edition: 3
 Encoding: UTF-8
 Language: es
